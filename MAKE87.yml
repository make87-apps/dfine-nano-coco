version: 1
interfaces:
  - name: zenoh-client
    protocol: zenoh
    default_port:
      name: zenoh-client
      protocol: TCP
      target_port: 7447
      publish_mode: Ingress
      is_system_interface: false
    publishers:
      - name: DETECTIONS
        spec:
<<<<<<< HEAD
          make87_message: make87_messages.detection.box.boxes_2d_aligned.Boxes2DAxisAligned/a
=======
          string: make87_messages.detection.box.boxes_2d_aligned.Boxes2DAxisAligned/a
        encoding: json
    subscribers:
      - name: IMAGE_DATA
        spec:
          make87_message: make87_messages.image.compressed.image_jpeg.ImageJPEG:ro11zj
>>>>>>> 7b10778e
        encoding: proto
    providers:
      - name: DETECTIONS
        request_spec:
          make87_message: make87_messages.image.compressed.image_jpeg.ImageJPEG:ro11zj
        response_spec:
          string: make87_messages.detection.box.boxes_2d_aligned.Boxes2DAxisAligned/a
        encoding: proto
      - name: MODEL_ONTOLOGY
        request_spec:
          string: make87_messages.core.Empty
        response_spec:
          string: make87_messages.detection.ontology.ModelOntology
        encoding: proto
container_config: {}
config:
  type: object
  properties:
    CONFIDENCE_THRESHOLD:
      type: number
      default: 0.25
      description: "The minimum confidence threshold for a detection to be considered valid. Predictions below this will be filtered out. Default: 0.25"
build:
  build_kit:
    name: python3
dev_build:
  build_kit:
    name: python3<|MERGE_RESOLUTION|>--- conflicted
+++ resolved
@@ -6,36 +6,29 @@
       name: zenoh-client
       protocol: TCP
       target_port: 7447
-      publish_mode: Ingress
-      is_system_interface: false
+    subscribers:
+      - name: IMAGE_DATA
+        spec:
+          make87_message: make87_messages.image.compressed.image_jpeg.ImageJPEG
+        encoding: proto
     publishers:
       - name: DETECTIONS
         spec:
-<<<<<<< HEAD
           make87_message: make87_messages.detection.box.boxes_2d_aligned.Boxes2DAxisAligned/a
-=======
-          string: make87_messages.detection.box.boxes_2d_aligned.Boxes2DAxisAligned/a
-        encoding: json
-    subscribers:
-      - name: IMAGE_DATA
-        spec:
-          make87_message: make87_messages.image.compressed.image_jpeg.ImageJPEG:ro11zj
->>>>>>> 7b10778e
         encoding: proto
     providers:
       - name: DETECTIONS
         request_spec:
-          make87_message: make87_messages.image.compressed.image_jpeg.ImageJPEG:ro11zj
+          make87_message: make87_messages.image.compressed.image_jpeg.ImageJPEG
         response_spec:
-          string: make87_messages.detection.box.boxes_2d_aligned.Boxes2DAxisAligned/a
+          make87_message: make87_messages.detection.box.boxes_2d_aligned.Boxes2DAxisAligned/a
         encoding: proto
       - name: MODEL_ONTOLOGY
         request_spec:
-          string: make87_messages.core.Empty
+          make87_message: make87_messages.core.Empty
         response_spec:
-          string: make87_messages.detection.ontology.ModelOntology
+          make87_message: make87_messages.detection.ontology.ModelOntology
         encoding: proto
-container_config: {}
 config:
   type: object
   properties:
